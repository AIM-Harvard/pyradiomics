from __future__ import print_function, unicode_literals, division, absolute_import
import sys

if sys.version_info < (2, 6, 0):
  raise ImportError("pyradiomics > 0.9.7 requires python 2.6 or later")
in_py3 = sys.version_info[0] > 2

<<<<<<< HEAD
if in_py3:
  c_str_type = str
  safe_xrange = lambda *x, **kwargs: iter(range(*x, **kwargs))
else:
  c_str_type = basestring
  safe_xrange = xrange


=======
import pkgutil
import inspect
import os
>>>>>>> b9dbee8f
import logging

from . import base, imageoperations


def debug(debug_on=True):
  """
  Set up logging system for the whole package.
  By default, module hierarchy is reflected in log, as child loggers are created by module
  This is achieved by the following line in base.py: ``self.logger = logging.getLogger(self.__module__)``
  To use same instance in each module, set ``self.logger=logging.getLogger('radiomics')``.

  At command line, turn on debugging for all pyradiomics functions with:

  ``import radiomics``\n
  ``radiomics.debug()``

  Turn off debugging with:

  ``radiomics.debug(False)``
  """
  global logger, debugging
  if debug_on:
    logger.setLevel(logging.DEBUG)
    debugging = True
  else:
    logger.setLevel(logging.WARNING)
    debugging = False


def getFeatureClasses():
  """
  Iterates over all modules of the radiomics package using pkgutil and subsequently imports those modules.

  Return a dictionary of all modules containing featureClasses, with modulename as key, abstract
  class object of the featureClass as value. Assumes only one featureClass per module

  This is achieved by inspect.getmembers. Modules are added if it contains a member that is a class,
  with name starting with 'Radiomics' and is inherited from :py:class:`radiomics.base.RadiomicsFeaturesBase`.

  This iteration only runs once (at initialization of toolbox), subsequent calls return the dictionary created by the
  first call.
  """
  global _featureClasses
  if _featureClasses is None:  # On first call, enumerate possible feature classes and import PyRadiomics modules
    _featureClasses = {}
    for _, mod, _ in pkgutil.iter_modules([os.path.dirname(base.__file__)]):
      if str(mod).startswith('_'):  # Skip loading of 'private' classes, these don't contain feature classes
        continue
      __import__('radiomics.' + mod)
      module = sys.modules['radiomics.' + mod]
      attributes = inspect.getmembers(module, inspect.isclass)
      for a in attributes:
        if a[0].startswith('Radiomics'):
          if base.RadiomicsFeaturesBase in inspect.getmro(a[1])[1:]:
            _featureClasses[mod] = a[1]

  return _featureClasses


def getInputImageTypes():
  """
  Returns a list of possible input image types. This function finds the image types dynamically by matching the
  signature ("get<inputImage>Image") against functions defined in :ref:`imageoperations
  <radiomics-imageoperations-label>`. Returns a list containing available input image names (<inputImage> part of the
  corresponding function name).

  This iteration only occurs once, at initialization of the toolbox. Found results are stored and returned on subsequent
  calls.
  """
  global _inputImages
  if _inputImages is None:  # On first cal, enumerate possible input image types (original and any filters)
    _inputImages = [member[3:-5] for member in dir(imageoperations)
                    if member.startswith('get') and member.endswith("Image")]

  return _inputImages


debugging = True
logger = logging.getLogger(__name__)
handler = logging.StreamHandler()
# formatter = logging.Formatter("%(asctime)s %(levelname)s: %(message)s", "%Y-%m-%d %H:%M")
formatter = logging.Formatter("%(message)s")
handler.setFormatter(formatter)
logger.addHandler(handler)
debug(False)  # force level=WARNING, in case logging default is set differently (issue 102)

_featureClasses = None
_inputImages = None

# For convenience, import the most used packages into the "pyradiomics" namespace
import collections, numpy

from ._version import get_versions

__version__ = get_versions()['version']
del get_versions

getFeatureClasses()
getInputImageTypes()<|MERGE_RESOLUTION|>--- conflicted
+++ resolved
@@ -5,7 +5,6 @@
   raise ImportError("pyradiomics > 0.9.7 requires python 2.6 or later")
 in_py3 = sys.version_info[0] > 2
 
-<<<<<<< HEAD
 if in_py3:
   c_str_type = str
   safe_xrange = lambda *x, **kwargs: iter(range(*x, **kwargs))
@@ -14,11 +13,9 @@
   safe_xrange = xrange
 
 
-=======
 import pkgutil
 import inspect
 import os
->>>>>>> b9dbee8f
 import logging
 
 from . import base, imageoperations
