--- conflicted
+++ resolved
@@ -50,32 +50,18 @@
     if len(kwargs) > 0:
       self.logger.info('Applying custom settings')
       self.settings.update(kwargs)
-      if 'inputImage' in kwargs.keys():
-        del self.settings['inputImage']
     else:
       self.logger.info('No customized settings, applying defaults')
 
     self.logger.debug("Settings: %s", self.settings)
 
-<<<<<<< HEAD
-    if 'inputImage' in kwargs.keys():
-      self.inputImages = kwargs['inputImage']
-    else:
-      self.inputImages = {'Original': {}}
-    self.logger.info('inputImages set to'+str(self.inputImages))
-
-    self.enabledFeatures = {}
+    self._enabledImagetypes = {'Original': {}}
+    self.logger.info('Enabled image types: %s', self._enabledImagetypes)
+
+    self._enabledFeatures = {}
     for featureClassName in self.getFeatureClassNames():
-      self.enabledFeatures[featureClassName] = []
-=======
-      self._enabledImagetypes = {'Original': {}}
-      self.logger.info('Enabled image types: %s', self._enabledImagetypes)
-
-      self._enabledFeatures = {}
-      for featureClassName in self.getFeatureClassNames():
-        self._enabledFeatures[featureClassName] = []
-      self.logger.info('Enabled features: %s', self._enabledFeatures)
->>>>>>> 9ae44b27
+      self._enabledFeatures[featureClassName] = []
+    self.logger.info('Enabled features: %s', self._enabledFeatures)
 
     self._setTolerance()
 
@@ -119,54 +105,7 @@
     """
     self.settings['additionalInfo'] = provenance_on
 
-<<<<<<< HEAD
-  def enableAllInputImages(self):
-=======
-  def loadParams(self, paramsFile):
-    """
-    Parse specified parameters file and use it to update settings, enabled feature(Classes) and image types. For more
-    information on the structure of the parameter file, see
-    :ref:`Customizing the extraction <radiomics-customization-label>`.
-
-    If supplied file does not match the requirements (i.e. unrecognized names or invalid values for a setting), a
-    pykwalify error is raised.
-    """
-    dataDir = os.path.abspath(os.path.join(os.path.dirname(__file__), 'schemas'))
-    schemaFile = os.path.join(dataDir, 'paramSchema.yaml')
-    schemaFuncs = os.path.join(dataDir, 'schemaFuncs.py')
-    c = pykwalify.core.Core(source_file=paramsFile, schema_files=[schemaFile], extensions=[schemaFuncs])
-    params = c.validate()
-
-    enabledImageTypes = params.get('imageType', {})
-    enabledFeatures = params.get('featureClass', {})
-    settings = params.get('setting', {})
-
-    self.logger.debug("Parameter file parsed. Applying settings")
-
-    if len(enabledImageTypes) == 0:
-      self._enabledImagetypes = {'Original': {}}
-    else:
-      self._enabledImagetypes = enabledImageTypes
-
-    self.logger.debug("Enabled image types: %s", self._enabledImagetypes)
-
-    if len(enabledFeatures) == 0:
-      self._enabledFeatures = {}
-      for featureClassName in self.getFeatureClassNames():
-        self._enabledFeatures[featureClassName] = []
-    else:
-      self._enabledFeatures = enabledFeatures
-
-    self.logger.debug("Enabled features: %s", self._enabledFeatures)
-
-    # Set default settings and update with and changed settings contained in kwargs
-    self.settings = self._getDefaultSettings()
-    self.settings.update(settings)
-
-    self.logger.debug("Settings: %s", settings)
-
   def enableAllImageTypes(self):
->>>>>>> 9ae44b27
     """
     Enable all possible image types without any custom settings.
     """
