# -*- coding: utf-8 -*-
import os
import collections
from itertools import chain
import numpy as np
import SimpleITK as sitk

import pkgutil
import inspect
import radiomics
from radiomics import base, imageoperations


class RadiomicsSignature:
    """
    Wrapper class for calculation of a radiomics signature.
    At and after initialisation various settings can be used to customize the resultant signature.
    This includes which classes and features to use, as well as what should be done in terms of preprocessing the image
    and what images (original and/or filtered) should be used as input.

    Then a call to computeSignature generates the radiomics signature specified by these settings for the passed
    image and labelmap combination. This function can be called repeatedly in a batch process to calculate the radiomics
    signature for all image and labelmap combinations.
    The following general settings can be specified in kwargs:

    - verbose [True]: Boolean, set to False to disable status update printing.
    - binWidth [25]: Float, size of the bins when making a histogram and for discretization of the image gray level.
    - resampledPixelSpacing [None]: List of 3 floats, sets the size of the voxel in (x, y, z) plane when resampling.
    - interpolator [sitk.sitkBSpline]: Simple ITK constant, sets interpolator to use for resampling.

    N.B. Resampling is disabled when either `resampledPixelSpacing` or `interpolator` is set to `None`

    In addition to these general settings, filter or featureclass specific settings can be defined here also.
    For more information on possible settings, see the respective filters and feature classes.

    By default, all features in all feature classes are enabled.
    By default, all input image types are enabled (original, wavelet, log)
    N.B. for log, the sigma is set to range 0.5-5.0, step size 0.5
    """

    def __init__(self, **kwargs):
        self.featureClasses = self.getFeatureClasses()

        self.kwargs = kwargs

        # Try get values for interpolation and verbose. If not present in kwargs, use defaults
        self.resampledPixelSpacing = self.kwargs.get('resampledPixelSpacing', None) #  no resampling by default
        self.interpolator = self.kwargs.get('interpolator', sitk.sitkBSpline)
        self.verbose = self.kwargs.get('verbose', True)

        self.inputImages = {}
        for imageType in self.getInputImageTypes():
            self.inputImages[imageType] = {}

        self.enabledFeatures = {}
        for featureClassName in self.getFeatureClassNames():
            self.enabledFeatures[featureClassName] = []

    def enableInputImages(self, **inputImages):
        """
        Enable inputimages, with optionally custom settings, which are applied to the respective input image.
        Settings specified here override those in kwargs.
        The following settings are not customizable:

        - resampledPixelSpacing
        - binWidth

        :param inputImages: dictionary, key is imagetype (original, wavelet or log) and value is custom settings (dictionary)
        """
        self.inputImages = inputImages

    def enableAllFeatures(self):
        """
        Enable all classes and all features.
        """
<<<<<<< HEAD
=======
        for featureClassName in self.getFeatureClassNames():
            self.enabledFeatures[featureClassName] = []

    def disableAllFeatures(self):
        """
        Disable all classes.
        """
>>>>>>> 89f4e0db
        self.enabledFeatures = {}

    def enableFeatureClassByName(self, featureClass, enabled= True):
        """
        Enable or disable all features in given class.
        """
        if enabled:
            self.enabledFeatures[featureClass] = []
        else:
            if featureClass in self.enabledFeatures: del self.enabledFeatures[featureClass]

    def enableFeaturesByName(self, **enabledFeatures):
        """
        Specify which features to enable. Key is feature class name, value is a list of enabled feature names.

        To enable all features for a class, provide the class name with an empty list as value.
        Settings for feature classes specified in enabledFeatures.keys are updated, settings for feature classes
        not yet present in enabledFeatures.keys are added.
        To disable the entire class, use disableAllFeatures or enableFeatureClassByName instead.
        """
        self.enabledFeatures.update(enabledFeatures)

    def computeSignature(self, imageFilepath, maskFilepath):
        """
        Compute radiomics signature for provide image and mask combination.

        :param imageFilepath: SimpleITK Image, or string pointing to image file location
        :param maskFilepath: SimpleITK Image, or string pointing to labelmap file location
        :returns: dictionary containing calculated signature ("featureName":value).
        """
        featureVector = collections.OrderedDict()
        image, mask = self.loadImage(imageFilepath, maskFilepath)

        # Make generators for all enabled input image types
        imageGenerators = []
        for imageType, customKwargs in self.inputImages.iteritems():
            args = self.kwargs.copy()
            args.update(customKwargs)
            imageGenerators = chain(imageGenerators, eval('self.generate_%s(image, mask, **args)' %(imageType)))

        # Calculate features for all (filtered) images in the generator
        for inputImage, inputMask, inputImageName, inputKwargs in imageGenerators:
            featureVector.update(self.computeFeatures(inputImage, inputMask, inputImageName, **inputKwargs))

        return featureVector

    def loadImage(self, ImageFilePath, MaskFilePath):
        """
        Preprocess the image and labelmap.
        If ImageFilePath is a string, it is loaded as SimpleITK Image and assigned to image,
        if it already is a SimpleITK Image, it is just assigned to image.
        All other cases are ignored (nothing calculated).
        Equal approach is used for assignment of mask using MaskFilePath.

        After assignment of image and mask, both are cropped to tumor mask, or, if resampling is enabled,
        resampled and cropped to tumor mask.
        """
        if isinstance(ImageFilePath, basestring) and os.path.exists(ImageFilePath):
            image = sitk.ReadImage(ImageFilePath)
        elif isinstance(ImageFilePath, sitk.SimpleITK.Image):
            image = ImageFilePath
        else:
            if self.verbose: print "Error reading image Filepath or SimpleITK object"
            image = None

        if isinstance(MaskFilePath, basestring) and os.path.exists(MaskFilePath):
            mask = sitk.ReadImage(MaskFilePath)
        elif isinstance(ImageFilePath, sitk.SimpleITK.Image):
            mask = MaskFilePath
        else:
            if self.verbose: print "Error reading mask Filepath or SimpleITK object"
            mask = None

        if self.interpolator != None and self.resampledPixelSpacing != None:
            image, mask = imageoperations.resampleImage(image, mask, self.resampledPixelSpacing, self.interpolator)
        else:
            image, mask = imageoperations.cropToTumorMask(image, mask)

        return image, mask

<<<<<<< HEAD
    def computeFeatures(self, image, mask, **kwargs):
        """
        Compute signature using image, mask, **kwargs settings
        This function computes the signature for just the passed image (original or filtered),
        does not preprocess or apply a filter to the passed image.
        Features / Classes to use for calculation of signature are defined in self.enabledFeatures.
        see also enableFeaturesByName.
        """
=======
    def computeFeatures(self, image, mask, inputImageName, **kwargs):

>>>>>>> 89f4e0db
        featureVector = collections.OrderedDict()
        for featureClassName, enabledFeatures in self.enabledFeatures.iteritems():
            if featureClassName in self.getFeatureClassNames():
                featureClass = self.featureClasses[featureClassName](image, mask, **kwargs)
<<<<<<< HEAD
                featureClass.enableAllFeatures()
            elif len(self.enabledFeatures[featureClassName]) > 0:
                featureClass = self.featureClasses[featureClassName](image, mask, **kwargs)
                for enabledFeature in self.enabledFeatures[featureClassName]:
                    featureClass.enableFeatureByName(enabledFeature)
            else:
                featureClass = None
=======

                if len(enabledFeatures) == 0:
                    featureClass.enableAllFeatures()
                else:
                    for feature in enabledFeatures:
                        featureClass.enableFeatureByName(feature)
>>>>>>> 89f4e0db

                if self.verbose: print "\t\tComputing %s" %(featureClassName)
                featureClass.calculateFeatures()
                for (featureName, featureValue) in featureClass.featureValues.iteritems():
                    newFeatureName = "%s_%s_%s" %(inputImageName, featureClassName, featureName)
                    featureVector[newFeatureName] = featureValue

        return featureVector

<<<<<<< HEAD
    def computeLoG(self, image, mask, **kwargs):
        """
        Apply Laplacian of Gaussian filter to input image and compute signature for each filtered image.

        Following settings are possible:

        - sigma: List of floats or integers, must be greater than 0. Sigma values to
          use for the filter (determines coarseness).

        N.B. Setting for sigma must be provided. If omitted, no LoG image features are calculated and the function
        will return an empty dictionary.

        Feature names are changed to reflect LoG settings:
        log-sigma-<sigmaValue>-3D-<featureName>.

        :return: dictionary containing calculated features ("featureName":value).
        """
        logFeatureVector = collections.OrderedDict()
        sigmaValues = kwargs.get('sigma', [])

        for sigma in sigmaValues:
            logSigmaFeatureVector = collections.OrderedDict()
            logImage = imageoperations.applyLoG(image, sigmaValue=sigma)
            logSigmaFeatureVector.update( self.computeFeatures(logImage, mask, **kwargs))

            for (featureName, featureValue) in logSigmaFeatureVector.iteritems():
                laplacianFeatureName = "log_sigma_%s_mm_3D_%s" %(str(sigma).replace('.','_'), featureName)
                logFeatureVector[laplacianFeatureName] = featureValue

        return logFeatureVector

    def computeWavelet(self, image, mask, **kwargs):
        """
        Apply wavelet filter to image and compute signature for each filtered image.

        Following settings are possible:

        - start_level [0]: integer, 0 based level of wavelet which should be used as first set of decompositions
          from which a signature is calculated
        - level [1]: integer, number of levels of wavelet decompositions from which a signature is calculated.
        - wavelet ["coif1"]: string, type of wavelet decomposition

        Feature names are changed to reflect wavelet type:
        wavelet[level]-<decompositionName>-<featureName>

        N.B. only levels greater than the first level are entered into the name.

        :return: dictionary containing calculated features ("featureName":value).
        """
=======
    def generate_original(self, image, mask, **kwargs):
        yield image, mask, 'original', kwargs

    def generate_log(self, image, mask, **kwargs):
        sigmaValues = kwargs.get('sigma', np.arange(5.,0.,-.5))

        for sigma in sigmaValues:
            if self.verbose: print "\tComputing LoG with sigma %s" %(str(sigma))
            logImage = imageoperations.applyLoG(image, sigmaValue=sigma)

            inputImageName = "log-sigma-%s-mm-3D" %(str(sigma).replace('.','-'))
            yield logImage, mask, inputImageName, kwargs

    def generate_wavelet(self, image, mask, **kwargs):
>>>>>>> 89f4e0db
        waveletArgs = {}
        waveletArgs['wavelet'] = kwargs.get('wavelet', 'coif1')
        waveletArgs['level'] = kwargs.get('level', 1)
        waveletArgs['start_level'] = kwargs.get('start_level', 0)

        approx, ret = imageoperations.swt3(image, **waveletArgs)

        for idx, wl in enumerate(ret, start= 1):
            for decompositionName, decompositionImage in wl.items():
                if self.verbose: print "\tComputing Wavelet %s" %(decompositionName)

                if idx == 1:
                    inputImageName = 'wavelet-%s' %(decompositionName)
                else:
                    inputImageName = 'wavelet%s-%s' %(idx, decompositionName)
                yield decompositionImage, mask, inputImageName, kwargs

        if len(ret) == 1:
            inputImageName = 'wavelet-LLL'
        else:
            inputImageName = 'wavelet%s-LLL' % (len(ret))
        yield approx, mask, inputImageName, kwargs

    def getInputImageTypes(self):
        """
        Returns a list of possible input image types.
        """
        return [member[9:] for member in dir(self) if member.startswith('generate_')]

    def getFeatureClasses(self):
        """
        Iterates over all modules of the radiomics package using pkgutil and subsequently imports those modules.

        Return a dictionary of all modules containing featureClasses, with modulename as key, abstract
        class object of the featureClass as value. Assumes only one featureClass per module

        This is achieved by inspect.getmembers. Modules are added if it contains a memeber that is a class,
        with name starting with 'Radiomics' and is inherited from radiomics.base.RadiomicsFeaturesBase.
        """
        featureClasses = {}
        for _,mod,_ in pkgutil.iter_modules(radiomics.__path__):
            __import__('radiomics.' + mod)
            attributes = inspect.getmembers(eval('radiomics.' + mod), inspect.isclass)
            for a in attributes:
                if a[0].startswith('Radiomics'):
                    if radiomics.base.RadiomicsFeaturesBase in inspect.getmro(a[1])[1:]:
                        featureClasses[mod] = a[1]

        return featureClasses

    def getFeatureClassNames(self):
<<<<<<< HEAD
        """
        Returns a list of all possible feature class names.
        """
        return self.featureClasses.keys()
=======
        return self.featureClasses.keys()

    def getFeaturesNames(self, featureClassName):
        """
        Returns a list of all possible features in provided featureClass
        """
        return self.featureClasses[featureClassName].getFeatureNames()
>>>>>>> 89f4e0db
<|MERGE_RESOLUTION|>--- conflicted
+++ resolved
@@ -73,8 +73,6 @@
         """
         Enable all classes and all features.
         """
-<<<<<<< HEAD
-=======
         for featureClassName in self.getFeatureClassNames():
             self.enabledFeatures[featureClassName] = []
 
@@ -82,7 +80,6 @@
         """
         Disable all classes.
         """
->>>>>>> 89f4e0db
         self.enabledFeatures = {}
 
     def enableFeatureClassByName(self, featureClass, enabled= True):
@@ -163,8 +160,7 @@
 
         return image, mask
 
-<<<<<<< HEAD
-    def computeFeatures(self, image, mask, **kwargs):
+    def computeFeatures(self, image, mask, inputImageName, **kwargs):
         """
         Compute signature using image, mask, **kwargs settings
         This function computes the signature for just the passed image (original or filtered),
@@ -172,30 +168,16 @@
         Features / Classes to use for calculation of signature are defined in self.enabledFeatures.
         see also enableFeaturesByName.
         """
-=======
-    def computeFeatures(self, image, mask, inputImageName, **kwargs):
-
->>>>>>> 89f4e0db
         featureVector = collections.OrderedDict()
         for featureClassName, enabledFeatures in self.enabledFeatures.iteritems():
             if featureClassName in self.getFeatureClassNames():
                 featureClass = self.featureClasses[featureClassName](image, mask, **kwargs)
-<<<<<<< HEAD
-                featureClass.enableAllFeatures()
-            elif len(self.enabledFeatures[featureClassName]) > 0:
-                featureClass = self.featureClasses[featureClassName](image, mask, **kwargs)
-                for enabledFeature in self.enabledFeatures[featureClassName]:
-                    featureClass.enableFeatureByName(enabledFeature)
-            else:
-                featureClass = None
-=======
 
                 if len(enabledFeatures) == 0:
                     featureClass.enableAllFeatures()
                 else:
                     for feature in enabledFeatures:
                         featureClass.enableFeatureByName(feature)
->>>>>>> 89f4e0db
 
                 if self.verbose: print "\t\tComputing %s" %(featureClassName)
                 featureClass.calculateFeatures()
@@ -205,8 +187,10 @@
 
         return featureVector
 
-<<<<<<< HEAD
-    def computeLoG(self, image, mask, **kwargs):
+    def generate_original(self, image, mask, **kwargs):
+        yield image, mask, 'original', kwargs
+
+    def generate_log(self, image, mask, **kwargs):
         """
         Apply Laplacian of Gaussian filter to input image and compute signature for each filtered image.
 
@@ -223,21 +207,16 @@
 
         :return: dictionary containing calculated features ("featureName":value).
         """
-        logFeatureVector = collections.OrderedDict()
-        sigmaValues = kwargs.get('sigma', [])
+        sigmaValues = kwargs.get('sigma', np.arange(5.,0.,-.5))
 
         for sigma in sigmaValues:
-            logSigmaFeatureVector = collections.OrderedDict()
+            if self.verbose: print "\tComputing LoG with sigma %s" %(str(sigma))
             logImage = imageoperations.applyLoG(image, sigmaValue=sigma)
-            logSigmaFeatureVector.update( self.computeFeatures(logImage, mask, **kwargs))
-
-            for (featureName, featureValue) in logSigmaFeatureVector.iteritems():
-                laplacianFeatureName = "log_sigma_%s_mm_3D_%s" %(str(sigma).replace('.','_'), featureName)
-                logFeatureVector[laplacianFeatureName] = featureValue
-
-        return logFeatureVector
-
-    def computeWavelet(self, image, mask, **kwargs):
+
+            inputImageName = "log-sigma-%s-mm-3D" %(str(sigma).replace('.','-'))
+            yield logImage, mask, inputImageName, kwargs
+
+    def generate_wavelet(self, image, mask, **kwargs):
         """
         Apply wavelet filter to image and compute signature for each filtered image.
 
@@ -255,22 +234,6 @@
 
         :return: dictionary containing calculated features ("featureName":value).
         """
-=======
-    def generate_original(self, image, mask, **kwargs):
-        yield image, mask, 'original', kwargs
-
-    def generate_log(self, image, mask, **kwargs):
-        sigmaValues = kwargs.get('sigma', np.arange(5.,0.,-.5))
-
-        for sigma in sigmaValues:
-            if self.verbose: print "\tComputing LoG with sigma %s" %(str(sigma))
-            logImage = imageoperations.applyLoG(image, sigmaValue=sigma)
-
-            inputImageName = "log-sigma-%s-mm-3D" %(str(sigma).replace('.','-'))
-            yield logImage, mask, inputImageName, kwargs
-
-    def generate_wavelet(self, image, mask, **kwargs):
->>>>>>> 89f4e0db
         waveletArgs = {}
         waveletArgs['wavelet'] = kwargs.get('wavelet', 'coif1')
         waveletArgs['level'] = kwargs.get('level', 1)
@@ -322,17 +285,10 @@
         return featureClasses
 
     def getFeatureClassNames(self):
-<<<<<<< HEAD
-        """
-        Returns a list of all possible feature class names.
-        """
         return self.featureClasses.keys()
-=======
-        return self.featureClasses.keys()
 
     def getFeaturesNames(self, featureClassName):
         """
         Returns a list of all possible features in provided featureClass
         """
-        return self.featureClasses[featureClassName].getFeatureNames()
->>>>>>> 89f4e0db
+        return self.featureClasses[featureClassName].getFeatureNames()